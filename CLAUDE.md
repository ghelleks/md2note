# CLAUDE.md

This file provides guidance to Claude Code (claude.ai/code) when working with code in this repository.

<<<<<<< HEAD
## Project Overview
This is a Python application that converts Markdown files to Apple Notes using AppleScript integration. The application processes directories of markdown files, preserves metadata and formatting, and moves successfully processed files to a clean directory.

## Essential Commands

### Development Setup
```bash
# Create and activate virtual environment
python -m venv venv
source venv/bin/activate

# Install dependencies
pip install -r requirements.txt

# Install package in development mode
pip install -e .
```
=======
## Project Context

You are a senior software engineer and an expert in Python and AppleScript working on **md2note**, a Python application that converts Markdown files to either Apple Notes (via AppleScript) or Google Docs (via Google API).

### Key Project Files
- `docs/project-requirements.md` - Canonical requirements for this project. All work must comply with these instructions.
- `TODO.md` - Project plan with completion status (✅ complete, ⌛️ in process, unmarked = todo). Always update when steps are completed.
- `README.md` - User-facing documentation and setup instructions.

## Development Commands
>>>>>>> 0e2b5ea8

### Testing
```bash
# Run all tests with coverage
<<<<<<< HEAD
pytest -v --cov=src

# Run specific test file
pytest tests/test_integration.py -v

# Run single test
pytest tests/test_applescript.py::TestAppleNotesCreator::test_create_note_success -v
=======
python -m pytest tests/ -v --cov=src

# Run specific test file
python -m pytest tests/test_google_docs_exporter.py -v

# Run integration tests only
python -m pytest tests/test_integration.py tests/test_integration_gdocs.py -v
>>>>>>> 0e2b5ea8
```

### Running the Application
```bash
<<<<<<< HEAD
# Basic usage
python src/md2note.py --source /path/to/markdown/files

# With custom clean directory
python src/md2note.py --source /path/to/markdown/files --clean /path/to/clean

# Using installed console script
md2note --source /path/to/markdown/files
```

### Packaging
```bash
# Build distribution package
python setup.py sdist bdist_wheel

# Install from local package
pip install dist/md2note-0.1.0-py3-none-any.whl
=======
# Apple Notes export (default)
python src/md2note.py --source /path/to/markdown/files

# Google Docs export
python src/md2note.py --source /path/to/markdown/files --export-to google_docs

# Google Docs with specific folder
python src/md2note.py --source /path/to/markdown/files --export-to google_docs --gdocs-folder "My Documents"
```

### Package Management
```bash
# Install dependencies
pip install -r requirements.txt

# Build package
python setup.py sdist bdist_wheel
>>>>>>> 0e2b5ea8
```

## Architecture Overview

<<<<<<< HEAD
The application follows a modular architecture with dependency injection for testability:

- **`src/app.py`**: Main application orchestrator (`MD2Note` class) that coordinates all components
- **`src/directory_scanner.py`**: Scans directories for markdown files recursively
- **`src/metadata.py`**: Extracts metadata from markdown files (YAML frontmatter + file properties)
- **`src/applescript.py`**: Interfaces with Apple Notes via AppleScript to create notes
- **`src/file_mover.py`**: Handles moving processed files to clean directory
- **`src/md2note.py`**: CLI entry point with argument parsing

### Key Design Patterns
- **Dependency Injection**: All components can be injected into `MD2Note` for testing
- **Error Handling**: Each component handles errors gracefully and logs appropriately
- **Metadata Prioritization**: YAML frontmatter takes precedence over file system metadata

## Project Management Files
- **`docs/project-requirements.md`**: Canonical requirements document - all changes must comply
- **`TODO.md`**: Project plan with completion status (✅ = complete, ⌛️ = in progress)
- **`README.md`**: User-facing documentation for installation and usage

Always update `TODO.md` when completing tasks and ensure compliance with `docs/project-requirements.md`.

## AppleScript Integration Notes
The AppleScript integration creates notes with preserved formatting. Test AppleScript functionality carefully as it requires macOS and Apple Notes to be available. Mock AppleScript calls in unit tests using the provided test framework.

## Testing Strategy
- Unit tests for individual components with mocked dependencies
- Integration tests for end-to-end workflows
- AppleScript calls are mocked in unit tests but tested in integration scenarios
- Target >80% test coverage as specified in project requirements
=======
### Strategy Pattern for Export Destinations
The codebase uses a strategy pattern to support multiple export destinations:

- `DocumentExporter` (abstract base class) - Defines the export interface
- `AppleNotesExporter` - Implements Apple Notes export via AppleScript
- `GoogleDocsExporter` - Implements Google Docs export via Google API
- `ExporterFactory` - Creates appropriate exporter instances

### Core Application Flow
1. `MD2Note` class orchestrates the entire process
2. `DirectoryScanner` finds markdown files recursively  
3. `MarkdownMetadataExtractor` parses YAML front matter and file content
4. Appropriate `DocumentExporter` handles the export
5. `FileMover` moves successfully processed files to clean directory

### Key Components
- `src/app.py` - Main `MD2Note` application class with dependency injection support
- `src/exporters.py` - Abstract base class and factory for export strategies
- `src/apple_notes_exporter.py` - AppleScript integration for Apple Notes
- `src/google_docs_exporter.py` - Google API integration with OAuth2 authentication
- `src/metadata.py` - Markdown parsing with YAML front matter extraction
- `src/directory_scanner.py` - Recursive file discovery
- `src/file_mover.py` - File management after successful processing

### Google Docs Integration
- Requires OAuth2 credentials (`credentials.json` in project root)
- Uses Google Docs API and Google Drive API
- Supports folder organization in Google Drive
- Handles markdown to rich text conversion
- Stores authentication tokens in `token.pickle`

### Testing Strategy
- Unit tests for all individual components
- Integration tests for end-to-end workflows
- Mocked external dependencies (AppleScript, Google API)
- Test coverage target: >80%
- Separate integration tests for Google Docs workflows

### Error Handling
- Comprehensive logging to both console and `md2note.log`
- Graceful degradation on individual file failures
- User prompts for authentication issues
- Validation of exporter configurations before processing
>>>>>>> 0e2b5ea8
<|MERGE_RESOLUTION|>--- conflicted
+++ resolved
@@ -2,9 +2,8 @@
 
 This file provides guidance to Claude Code (claude.ai/code) when working with code in this repository.
 
-<<<<<<< HEAD
 ## Project Overview
-This is a Python application that converts Markdown files to Apple Notes using AppleScript integration. The application processes directories of markdown files, preserves metadata and formatting, and moves successfully processed files to a clean directory.
+This is a Python application that converts Markdown files to either Apple Notes (via AppleScript) or Google Docs (via Google API). The application processes directories of markdown files, preserves metadata and formatting, and moves successfully processed files to a clean directory.
 
 ## Essential Commands
 
@@ -20,31 +19,10 @@
 # Install package in development mode
 pip install -e .
 ```
-=======
-## Project Context
-
-You are a senior software engineer and an expert in Python and AppleScript working on **md2note**, a Python application that converts Markdown files to either Apple Notes (via AppleScript) or Google Docs (via Google API).
-
-### Key Project Files
-- `docs/project-requirements.md` - Canonical requirements for this project. All work must comply with these instructions.
-- `TODO.md` - Project plan with completion status (✅ complete, ⌛️ in process, unmarked = todo). Always update when steps are completed.
-- `README.md` - User-facing documentation and setup instructions.
-
-## Development Commands
->>>>>>> 0e2b5ea8
 
 ### Testing
 ```bash
 # Run all tests with coverage
-<<<<<<< HEAD
-pytest -v --cov=src
-
-# Run specific test file
-pytest tests/test_integration.py -v
-
-# Run single test
-pytest tests/test_applescript.py::TestAppleNotesCreator::test_create_note_success -v
-=======
 python -m pytest tests/ -v --cov=src
 
 # Run specific test file
@@ -52,14 +30,21 @@
 
 # Run integration tests only
 python -m pytest tests/test_integration.py tests/test_integration_gdocs.py -v
->>>>>>> 0e2b5ea8
+
+# Run single test
+pytest tests/test_applescript.py::TestAppleNotesCreator::test_create_note_success -v
 ```
 
 ### Running the Application
 ```bash
-<<<<<<< HEAD
-# Basic usage
+# Apple Notes export (default)
 python src/md2note.py --source /path/to/markdown/files
+
+# Google Docs export
+python src/md2note.py --source /path/to/markdown/files --export-to google_docs
+
+# Google Docs with specific folder
+python src/md2note.py --source /path/to/markdown/files --export-to google_docs --gdocs-folder "My Documents"
 
 # With custom clean directory
 python src/md2note.py --source /path/to/markdown/files --clean /path/to/clean
@@ -75,60 +60,10 @@
 
 # Install from local package
 pip install dist/md2note-0.1.0-py3-none-any.whl
-=======
-# Apple Notes export (default)
-python src/md2note.py --source /path/to/markdown/files
-
-# Google Docs export
-python src/md2note.py --source /path/to/markdown/files --export-to google_docs
-
-# Google Docs with specific folder
-python src/md2note.py --source /path/to/markdown/files --export-to google_docs --gdocs-folder "My Documents"
-```
-
-### Package Management
-```bash
-# Install dependencies
-pip install -r requirements.txt
-
-# Build package
-python setup.py sdist bdist_wheel
->>>>>>> 0e2b5ea8
 ```
 
 ## Architecture Overview
 
-<<<<<<< HEAD
-The application follows a modular architecture with dependency injection for testability:
-
-- **`src/app.py`**: Main application orchestrator (`MD2Note` class) that coordinates all components
-- **`src/directory_scanner.py`**: Scans directories for markdown files recursively
-- **`src/metadata.py`**: Extracts metadata from markdown files (YAML frontmatter + file properties)
-- **`src/applescript.py`**: Interfaces with Apple Notes via AppleScript to create notes
-- **`src/file_mover.py`**: Handles moving processed files to clean directory
-- **`src/md2note.py`**: CLI entry point with argument parsing
-
-### Key Design Patterns
-- **Dependency Injection**: All components can be injected into `MD2Note` for testing
-- **Error Handling**: Each component handles errors gracefully and logs appropriately
-- **Metadata Prioritization**: YAML frontmatter takes precedence over file system metadata
-
-## Project Management Files
-- **`docs/project-requirements.md`**: Canonical requirements document - all changes must comply
-- **`TODO.md`**: Project plan with completion status (✅ = complete, ⌛️ = in progress)
-- **`README.md`**: User-facing documentation for installation and usage
-
-Always update `TODO.md` when completing tasks and ensure compliance with `docs/project-requirements.md`.
-
-## AppleScript Integration Notes
-The AppleScript integration creates notes with preserved formatting. Test AppleScript functionality carefully as it requires macOS and Apple Notes to be available. Mock AppleScript calls in unit tests using the provided test framework.
-
-## Testing Strategy
-- Unit tests for individual components with mocked dependencies
-- Integration tests for end-to-end workflows
-- AppleScript calls are mocked in unit tests but tested in integration scenarios
-- Target >80% test coverage as specified in project requirements
-=======
 ### Strategy Pattern for Export Destinations
 The codebase uses a strategy pattern to support multiple export destinations:
 
@@ -152,24 +87,40 @@
 - `src/metadata.py` - Markdown parsing with YAML front matter extraction
 - `src/directory_scanner.py` - Recursive file discovery
 - `src/file_mover.py` - File management after successful processing
+- `src/md2note.py` - CLI entry point with argument parsing
 
-### Google Docs Integration
+### Key Design Patterns
+- **Dependency Injection**: All components can be injected into `MD2Note` for testing
+- **Strategy Pattern**: Export destinations are pluggable via abstract interface
+- **Error Handling**: Each component handles errors gracefully and logs appropriately
+- **Metadata Prioritization**: YAML frontmatter takes precedence over file system metadata
+
+## Google Docs Integration
 - Requires OAuth2 credentials (`credentials.json` in project root)
 - Uses Google Docs API and Google Drive API
 - Supports folder organization in Google Drive
 - Handles markdown to rich text conversion
 - Stores authentication tokens in `token.pickle`
 
-### Testing Strategy
-- Unit tests for all individual components
+## Project Management Files
+- **`docs/project-requirements.md`**: Canonical requirements document - all changes must comply
+- **`TODO.md`**: Project plan with completion status (✅ = complete, ⌛️ = in progress)
+- **`README.md`**: User-facing documentation for installation and usage
+
+Always update `TODO.md` when completing tasks and ensure compliance with `docs/project-requirements.md`.
+
+## AppleScript Integration Notes
+The AppleScript integration creates notes with preserved formatting. Test AppleScript functionality carefully as it requires macOS and Apple Notes to be available. Mock AppleScript calls in unit tests using the provided test framework.
+
+## Testing Strategy
+- Unit tests for all individual components with mocked dependencies
 - Integration tests for end-to-end workflows
 - Mocked external dependencies (AppleScript, Google API)
 - Test coverage target: >80%
 - Separate integration tests for Google Docs workflows
 
-### Error Handling
+## Error Handling
 - Comprehensive logging to both console and `md2note.log`
 - Graceful degradation on individual file failures
 - User prompts for authentication issues
-- Validation of exporter configurations before processing
->>>>>>> 0e2b5ea8
+- Validation of exporter configurations before processing