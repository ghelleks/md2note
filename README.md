--- conflicted
+++ resolved
@@ -8,13 +8,10 @@
 - Preserves formatting and metadata
 - Handles nested directory structures
 - Supports special characters and Unicode
-<<<<<<< HEAD
 - Google Drive folder organization
 - OAuth2 authentication for Google Docs
-=======
 - **Folder organization** - Place notes in custom or auto-generated folders
 - **Batch recovery** - Auto-generated unique folder names for easy import management
->>>>>>> 9eb88604
 - Comprehensive error handling and logging
 - Command-line interface for easy automation
 
@@ -47,22 +44,15 @@
 
 ## Usage
 
-<<<<<<< HEAD
 ### Apple Notes (Default)
-```bash
-python src/md2note.py --source /path/to/markdown/files
-=======
-### Basic Usage
 
 Convert markdown files to Apple Notes:
 ```bash
-python md2note.py --source /path/to/markdown/files
->>>>>>> 9eb88604
+python src/md2note.py --source /path/to/markdown/files
 ```
 
 ### Google Docs Export
 ```bash
-<<<<<<< HEAD
 python src/md2note.py --source /path/to/markdown/files --export-to google_docs
 ```
 
@@ -74,6 +64,37 @@
 ### Custom Clean Directory
 ```bash
 python src/md2note.py --source /path/to/markdown/files --clean /path/to/clean/directory
+```
+
+### Folder Organization
+
+Place notes in a custom folder:
+```bash
+python src/md2note.py --source /path/to/markdown/files --folder "My Import Batch"
+```
+
+Auto-generate unique folder for batch recovery:
+```bash
+python src/md2note.py --source /path/to/markdown/files --auto-folder
+```
+
+The auto-generated folder uses the format: `md2note-YYYYMMDD-HHMMSS` (e.g., `md2note-20250622-143022`)
+
+### Complete Examples
+
+Import with custom folder and clean directory:
+```bash
+python src/md2note.py --source ~/Documents/markdown --folder "Blog Posts" --clean ~/Documents/processed
+```
+
+Batch import with auto-generated folder for easy recovery:
+```bash
+python src/md2note.py --source ~/Downloads/notes --auto-folder --clean ~/Documents/clean
+```
+
+Import to Google Docs with folder organization:
+```bash
+python src/md2note.py --source ~/Documents/markdown --export-to google_docs --gdocs-folder "Imported Notes"
 ```
 
 ## Google Docs Setup
@@ -99,35 +120,6 @@
    - On first run, the application will open a browser for OAuth2 consent
    - Grant permissions for Google Docs and Drive access
    - Credentials will be saved to `token.pickle` for future use
-=======
-python md2note.py --source /path/to/markdown/files --clean /path/to/clean/directory
-```
-
-### Folder Organization
-
-Place notes in a custom folder:
-```bash
-python md2note.py --source /path/to/markdown/files --folder "My Import Batch"
-```
-
-Auto-generate unique folder for batch recovery:
-```bash
-python md2note.py --source /path/to/markdown/files --auto-folder
-```
-
-The auto-generated folder uses the format: `md2note-YYYYMMDD-HHMMSS` (e.g., `md2note-20250622-143022`)
-
-### Complete Examples
-
-Import with custom folder and clean directory:
-```bash
-python md2note.py --source ~/Documents/markdown --folder "Blog Posts" --clean ~/Documents/processed
-```
-
-Batch import with auto-generated folder for easy recovery:
-```bash
-python md2note.py --source ~/Downloads/notes --auto-folder --clean ~/Documents/clean
-```
 
 ## Folder Organization vs Labels
 
@@ -146,7 +138,6 @@
 - Identify and delete a problematic import batch
 - Re-import files after fixing formatting issues  
 - Keep different import sessions separate and organized
->>>>>>> 9eb88604
 
 ## Project Structure
 
