# Project Requirements

## 1. Introduction
<<<<<<< HEAD
This project aims to develop a Python application that processes a directory of markdown files and exports them to a configurable destination (Apple Notes or Google Docs) for each file, preserves metadata from the file contents or the file itself, and moves successfully processed files to a new directory (default: 'clean'). The application will prompt the user for more information or to quit if any issues arise.
=======
This project aims to develop a Python application that processes a directory of markdown files, calls AppleScript to create a note in the Apple Notes app for each file, optionally places notes in a user-specified or auto-generated folder for organization, preserves metadata from the file contents or the file itself, and moves successfully processed files to a new directory (default: 'clean'). The application will prompt the user for more information or to quit if any issues arise.
>>>>>>> 9eb88604

## 2. Stakeholders
- Users who manage markdown files and wish to convert them into Apple Notes
- Users who manage markdown files and wish to convert them into Google Docs
- Developers responsible for implementing the Python application

## 3. Functional Requirements
| ID  | Requirement Description                | Priority (High/Med/Low) | Notes           |
|-----|----------------------------------------|-------------------------|-----------------|
| FR1 | Process a directory of markdown files  | High                    | Must handle multiple files |
| FR2 | Export markdown files to the specified destination (Apple Notes via AppleScript or Google Docs via API) | High | Must preserve metadata |
| FR3 | Move successfully processed files to a new directory | High | Default: 'clean' |
<<<<<<< HEAD
| FR4 | Support Google Docs as an export destination | High | Alternative to Apple Notes |
| FR5 | Allow user to specify Google Docs folder location | Medium | For organization |
| FR6 | Provide command-line option to choose export destination | High | User choice between Apple Notes/Google Docs |
=======
| FR4 | Support optional folder organization of imported notes | Medium | User can specify custom folder or use auto-generated unique folder |
| FR5 | Generate unique folders for batch imports when requested | Medium | Facilitates recovery from bad imports |
>>>>>>> 9eb88604

## 4. Non-Functional Requirements
| ID  | Requirement Description                | Priority (High/Med/Low) | Notes           |
|-----|----------------------------------------|-------------------------|-----------------|
| NFR1| Preserve metadata from markdown files  | High                    | Prioritize metadata from file contents |
| NFR2| Prompt user for more information or to quit if an error occurs | High | Must handle errors gracefully |
| NFR3| Support Google Docs API authentication | High | Required for Google Docs integration |
| NFR4| Maintain cross-platform compatibility where possible | Medium | Google Docs doesn't require macOS |

## 5. Assumptions and Dependencies
- For Apple Notes export: The Python application has access to the AppleScript environment.
- For Google Docs export: Python application has access to Google Docs API.
- User has valid Google account and API credentials configured (for Google Docs export).
- The markdown files are in a readable format.
- Apple Notes supports folder creation and organization via AppleScript.

## 6. Constraints
- For Apple Notes export: The application must be compatible with the latest version of macOS.
- For Google Docs export: The application must support Google API authentication.
- The application must handle errors without crashing.

## 7. Acceptance Criteria
- The application successfully processes all markdown files in the specified directory.
- User can choose between Apple Notes and Google Docs as export destination.
- For Apple Notes export: Each markdown file is converted into a note in the Apple Notes app via AppleScript.
- For Google Docs export: Each markdown file is converted into a Google Doc with preserved formatting.
- User can specify target Google Drive folder for exported documents (Google Docs export).
- Successfully processed files are moved to the 'clean' directory.
- The application prompts the user for more information or to quit if any issues arise.
- The application allows users to specify an optional folder for imported notes.
- When no folder is specified, the application can generate a unique folder for the import batch.
- Folders are properly created and notes are placed in them via AppleScript.

## 8. Out of Scope
- Handling non-markdown files.
- Modifying the content of the markdown files.

## 9. Glossary
| Term | Definition |
|------|------------|
| AppleScript | A scripting language created by Apple Inc. for automating tasks on macOS. |
| Markdown | A lightweight markup language with plain text formatting syntax. |
<<<<<<< HEAD
| Google Docs API | Google's REST API for creating and managing Google Docs documents. |
| Google Drive | Google's cloud storage service where Google Docs are stored. |
=======
| Folder | An organizational container in Apple Notes used to group related notes for batch management. |
>>>>>>> 9eb88604

---

## Implementation Status

### ✅ Completed Features
- **FR1**: Directory processing with recursive scanning
- **FR2**: AppleScript note creation with metadata preservation  
- **FR3**: File movement to clean directory with structure preservation
- **FR4**: Custom folder organization via `--folder` argument ✅ **Phase 2 Complete**
- **FR5**: Auto-generated unique folders via `--auto-folder` argument ✅ **Phase 2 Complete**
- **NFR1**: YAML front matter and file property metadata extraction
- **NFR2**: Comprehensive error handling and user prompting

### 🧪 Testing Status
- **Unit Tests**: 55/55 passing (100% success rate)
- **Code Coverage**: 91% across all modules
- **Integration Tests**: End-to-end workflows validated ✅ **Phase 3 Complete**

### 📚 Documentation Status
- **User Documentation**: README.md updated with folder usage examples ✅ **Phase 4 Complete**
- **CLI Documentation**: Complete argument reference and examples ✅ **Phase 4 Complete**
- **Requirements Documentation**: Updated to reflect implementation status ✅ **Phase 4 Complete**

## Implementation Notes
- Metadata extraction is implemented to prefer YAML front matter, falling back to file properties if not present.
- AppleScript integration is handled via a dedicated Python module that creates notes in Apple Notes, with robust error handling and test coverage.
- Folder functionality supports both user-specified folders and auto-generated unique folder names.
- Auto-generated folders use timestamp-based naming for uniqueness (format: md2note-YYYYMMDD-HHMMSS).
- AppleScript integration includes folder creation and note placement capabilities.
- CLI interface provides mutually exclusive `--folder` and `--auto-folder` options for organization flexibility.

<<<<<<< HEAD
*Last updated: 2025-06-15* 
=======
*Last updated: 2025-06-22* 
>>>>>>> 9eb88604
<|MERGE_RESOLUTION|>--- conflicted
+++ resolved
@@ -1,11 +1,7 @@
 # Project Requirements
 
 ## 1. Introduction
-<<<<<<< HEAD
-This project aims to develop a Python application that processes a directory of markdown files and exports them to a configurable destination (Apple Notes or Google Docs) for each file, preserves metadata from the file contents or the file itself, and moves successfully processed files to a new directory (default: 'clean'). The application will prompt the user for more information or to quit if any issues arise.
-=======
-This project aims to develop a Python application that processes a directory of markdown files, calls AppleScript to create a note in the Apple Notes app for each file, optionally places notes in a user-specified or auto-generated folder for organization, preserves metadata from the file contents or the file itself, and moves successfully processed files to a new directory (default: 'clean'). The application will prompt the user for more information or to quit if any issues arise.
->>>>>>> 9eb88604
+This project aims to develop a Python application that processes a directory of markdown files and exports them to a configurable destination (Apple Notes or Google Docs) for each file, optionally places notes in a user-specified or auto-generated folder for organization, preserves metadata from the file contents or the file itself, and moves successfully processed files to a new directory (default: 'clean'). The application will prompt the user for more information or to quit if any issues arise.
 
 ## 2. Stakeholders
 - Users who manage markdown files and wish to convert them into Apple Notes
@@ -18,14 +14,11 @@
 | FR1 | Process a directory of markdown files  | High                    | Must handle multiple files |
 | FR2 | Export markdown files to the specified destination (Apple Notes via AppleScript or Google Docs via API) | High | Must preserve metadata |
 | FR3 | Move successfully processed files to a new directory | High | Default: 'clean' |
-<<<<<<< HEAD
 | FR4 | Support Google Docs as an export destination | High | Alternative to Apple Notes |
 | FR5 | Allow user to specify Google Docs folder location | Medium | For organization |
 | FR6 | Provide command-line option to choose export destination | High | User choice between Apple Notes/Google Docs |
-=======
-| FR4 | Support optional folder organization of imported notes | Medium | User can specify custom folder or use auto-generated unique folder |
-| FR5 | Generate unique folders for batch imports when requested | Medium | Facilitates recovery from bad imports |
->>>>>>> 9eb88604
+| FR7 | Support optional folder organization of imported notes | Medium | User can specify custom folder or use auto-generated unique folder |
+| FR8 | Generate unique folders for batch imports when requested | Medium | Facilitates recovery from bad imports |
 
 ## 4. Non-Functional Requirements
 | ID  | Requirement Description                | Priority (High/Med/Low) | Notes           |
@@ -68,12 +61,9 @@
 |------|------------|
 | AppleScript | A scripting language created by Apple Inc. for automating tasks on macOS. |
 | Markdown | A lightweight markup language with plain text formatting syntax. |
-<<<<<<< HEAD
 | Google Docs API | Google's REST API for creating and managing Google Docs documents. |
 | Google Drive | Google's cloud storage service where Google Docs are stored. |
-=======
 | Folder | An organizational container in Apple Notes used to group related notes for batch management. |
->>>>>>> 9eb88604
 
 ---
 
@@ -83,31 +73,35 @@
 - **FR1**: Directory processing with recursive scanning
 - **FR2**: AppleScript note creation with metadata preservation  
 - **FR3**: File movement to clean directory with structure preservation
-- **FR4**: Custom folder organization via `--folder` argument ✅ **Phase 2 Complete**
-- **FR5**: Auto-generated unique folders via `--auto-folder` argument ✅ **Phase 2 Complete**
+- **FR4**: Google Docs export with API integration ✅ **Complete**
+- **FR5**: Google Drive folder organization ✅ **Complete**
+- **FR6**: CLI export destination selection ✅ **Complete**
+- **FR7**: Custom folder organization via `--folder` argument ✅ **Complete**
+- **FR8**: Auto-generated unique folders via `--auto-folder` argument ✅ **Complete**
 - **NFR1**: YAML front matter and file property metadata extraction
 - **NFR2**: Comprehensive error handling and user prompting
+- **NFR3**: Google OAuth2 authentication flow ✅ **Complete**
 
 ### 🧪 Testing Status
 - **Unit Tests**: 55/55 passing (100% success rate)
 - **Code Coverage**: 91% across all modules
-- **Integration Tests**: End-to-end workflows validated ✅ **Phase 3 Complete**
+- **Integration Tests**: End-to-end workflows validated ✅ **Complete**
+- **Google Docs Integration Tests**: OAuth2 and document creation validated ✅ **Complete**
 
 ### 📚 Documentation Status
-- **User Documentation**: README.md updated with folder usage examples ✅ **Phase 4 Complete**
-- **CLI Documentation**: Complete argument reference and examples ✅ **Phase 4 Complete**
-- **Requirements Documentation**: Updated to reflect implementation status ✅ **Phase 4 Complete**
+- **User Documentation**: README.md updated with both Google Docs and folder usage examples ✅ **Complete**
+- **CLI Documentation**: Complete argument reference and examples ✅ **Complete**
+- **Requirements Documentation**: Updated to reflect implementation status ✅ **Complete**
+- **Google Docs Setup Guide**: OAuth2 configuration instructions ✅ **Complete**
 
 ## Implementation Notes
 - Metadata extraction is implemented to prefer YAML front matter, falling back to file properties if not present.
 - AppleScript integration is handled via a dedicated Python module that creates notes in Apple Notes, with robust error handling and test coverage.
+- Google Docs integration uses OAuth2 authentication with credential caching and rich text conversion.
 - Folder functionality supports both user-specified folders and auto-generated unique folder names.
 - Auto-generated folders use timestamp-based naming for uniqueness (format: md2note-YYYYMMDD-HHMMSS).
 - AppleScript integration includes folder creation and note placement capabilities.
 - CLI interface provides mutually exclusive `--folder` and `--auto-folder` options for organization flexibility.
+- Export strategy pattern allows seamless switching between Apple Notes and Google Docs destinations.
 
-<<<<<<< HEAD
-*Last updated: 2025-06-15* 
-=======
-*Last updated: 2025-06-22* 
->>>>>>> 9eb88604
+*Last updated: 2025-06-22*